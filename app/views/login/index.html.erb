<link rel="prefetch" href="<%= path_to_javascript 'application' %>" as="script"/>

<div class="box wide">
  <% if Rails.application.read_only? %>
    <p>
      The site is currently in read-only mode for maintenance.
    </p>
  <% else %>
    <%= form_with url: login_path do |form| %>
<<<<<<< HEAD
      <p>
        <%= form.label :email, "E-mail or Username:" %>
        <%= form.text_field :email, :size => 30, :autofocus => "autofocus" %>
        <br/>
=======
    <p>
      <%= form.label :email, "E-mail or Username:" %>
      <%= form.text_field :email, :size => 40, :inputmode => "email", :autofocus => "autofocus" %>
      <br />
>>>>>>> 734476b7

        <%= form.label :password, "Password:" %>
        <%= form.password_field :password, :size => 30, :onkeyup => 'handleCapsLockText(event)' %>
        <span id="caps-on" style="visibility:hidden">Caps Lock is ON.</span>
        <br/>
      </p>

      <p>
        <%= form.submit "Login" %>
      </p>

      <p>
        Forgot your password or deleted your account?
        <%= link_to "Reset your password", forgot_password_path %>.
      </p>

      <% if Rails.application.open_signups? %>
        <p>
          Not a user yet? <a href="/invitations/open">Sign up here</a>.
        </p>
      <% elsif Rails.application.allow_invitation_requests? %>
        Not a user yet? <a href="/invitations/request">Request an invite</a>.
      <% else %>
        <p>
<<<<<<< HEAD
          Not a user yet?
          Read about <a href="/about#invitations">how invitations work</a> and see if you know
          <a href="/u">a current user</a> of the site.
          The <a href="/chat">chat room</a> does not require an invitation.
=======
        Not a user yet?
        Read about <a href="/about#invitations">how invitations work</a> and see if you know
        <%= link_to 'a current user', users_tree_path %> of the site.
        The <a href="/chat">chat room</a> does not require an invitation.
>>>>>>> 734476b7
        </p>
      <% end %>

      <% if @referer.present? %>
        <%= form.hidden_field :referer, value: @referer %>
      <% end %>
    <% end %>
  <% end %>
</div>

<script>
    // If CapsLock is enabled, caps-on element will be displayed, else it will be hidden.
    function handleCapsLockText(event) {
        if (event.getModifierState('CapsLock')) {
            document.getElementById('caps-on').style.visibility = 'visible';
        } else {
            document.getElementById('caps-on').style.visibility = 'hidden';
        }
    }
</script><|MERGE_RESOLUTION|>--- conflicted
+++ resolved
@@ -7,17 +7,10 @@
     </p>
   <% else %>
     <%= form_with url: login_path do |form| %>
-<<<<<<< HEAD
-      <p>
-        <%= form.label :email, "E-mail or Username:" %>
-        <%= form.text_field :email, :size => 30, :autofocus => "autofocus" %>
-        <br/>
-=======
     <p>
       <%= form.label :email, "E-mail or Username:" %>
       <%= form.text_field :email, :size => 40, :inputmode => "email", :autofocus => "autofocus" %>
       <br />
->>>>>>> 734476b7
 
         <%= form.label :password, "Password:" %>
         <%= form.password_field :password, :size => 30, :onkeyup => 'handleCapsLockText(event)' %>
@@ -42,17 +35,10 @@
         Not a user yet? <a href="/invitations/request">Request an invite</a>.
       <% else %>
         <p>
-<<<<<<< HEAD
-          Not a user yet?
-          Read about <a href="/about#invitations">how invitations work</a> and see if you know
-          <a href="/u">a current user</a> of the site.
-          The <a href="/chat">chat room</a> does not require an invitation.
-=======
         Not a user yet?
         Read about <a href="/about#invitations">how invitations work</a> and see if you know
-        <%= link_to 'a current user', users_tree_path %> of the site.
+        <a href="/u">a current user</a> of the site.
         The <a href="/chat">chat room</a> does not require an invitation.
->>>>>>> 734476b7
         </p>
       <% end %>
 
